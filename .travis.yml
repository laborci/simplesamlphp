language: php
php:
- 5.4
- 5.5
- 5.6
- 7.0
- 7.1
- 7.2
- hhvm
matrix:
  allow_failures:
  - php: hhvm
before_script:
- composer update
<<<<<<< HEAD
- if [[ "$TRAVIS_PHP_VERSION" == "7.0" ]]; then composer require --dev vimeo/psalm:0.3.72; fi
=======
- if [[ "$TRAVIS_PHP_VERSION" == "7.0" ]]; then composer require --dev vimeo/psalm:0.3.92; fi
>>>>>>> 870c651a
- if [[ "$TRAVIS_PHP_VERSION" == "5.6" ]]; then composer require --dev php-coveralls/php-coveralls; fi
script:
- bin/check-syntax.sh
- if [[ "$TRAVIS_PHP_VERSION" == "5.6" ]]; then php vendor/phpunit/phpunit/phpunit --configuration tools/phpunit; else php vendor/phpunit/phpunit/phpunit --configuration tools/phpunit --no-coverage; fi
<<<<<<< HEAD
#- if [[ "$TRAVIS_PHP_VERSION" == "7.0" ]]; then vendor/bin/psalm --find-dead-code; fi
=======
- if [[ "$TRAVIS_PHP_VERSION" == "7.0" ]]; then vendor/bin/psalm; fi
>>>>>>> 870c651a
after_success:
- if [[ "$TRAVIS_PHP_VERSION" == "5.6" ]]; then php vendor/bin/php-coveralls -v; fi
notifications:
  slack:
    secure: h5YiO7tAk5bzAQBkUZ3crnOFAOBkNqHp0nc2cxvGauogVfCLE9K8bME512uTeu9QWMht2D30uyTOHFKQ7sPEW4omHNF4qYl4p9L037oQFfEwZPBzJFo9QUzviT3mvKHTN4HSQOkq/08ZoMhh1i3p/OhyFS56J28IDJWDqGZkEUE=<|MERGE_RESOLUTION|>--- conflicted
+++ resolved
@@ -12,20 +12,12 @@
   - php: hhvm
 before_script:
 - composer update
-<<<<<<< HEAD
-- if [[ "$TRAVIS_PHP_VERSION" == "7.0" ]]; then composer require --dev vimeo/psalm:0.3.72; fi
-=======
 - if [[ "$TRAVIS_PHP_VERSION" == "7.0" ]]; then composer require --dev vimeo/psalm:0.3.92; fi
->>>>>>> 870c651a
 - if [[ "$TRAVIS_PHP_VERSION" == "5.6" ]]; then composer require --dev php-coveralls/php-coveralls; fi
 script:
 - bin/check-syntax.sh
 - if [[ "$TRAVIS_PHP_VERSION" == "5.6" ]]; then php vendor/phpunit/phpunit/phpunit --configuration tools/phpunit; else php vendor/phpunit/phpunit/phpunit --configuration tools/phpunit --no-coverage; fi
-<<<<<<< HEAD
-#- if [[ "$TRAVIS_PHP_VERSION" == "7.0" ]]; then vendor/bin/psalm --find-dead-code; fi
-=======
 - if [[ "$TRAVIS_PHP_VERSION" == "7.0" ]]; then vendor/bin/psalm; fi
->>>>>>> 870c651a
 after_success:
 - if [[ "$TRAVIS_PHP_VERSION" == "5.6" ]]; then php vendor/bin/php-coveralls -v; fi
 notifications:
