--- conflicted
+++ resolved
@@ -70,18 +70,8 @@
         $this->assertEquals('core:welcome.twig', $response->getTemplateName());
     }
 
-<<<<<<< HEAD
-
-    /**
-     */
-    public function testLoginUserPassNoState(): void
-    {
-        $request = Request::create(
-            '/loginuserpass',
-            'GET',
-            [],
-=======
-    /**
+
+   /**
      * Test basic operation of the logout controller.
      * @TODO check if the passed auth source is correctly used
      */
@@ -90,138 +80,8 @@
         $request = Request::create(
             '/logout',
             'GET',
->>>>>>> d2ce3af8
-        );
-
-        $c = new Controller\Login($this->config);
-
-<<<<<<< HEAD
-        $this->expectException(Error\BadRequest::class);
-
-        $c->loginuserpass($request);
-    }
-
-
-    /**
-     */
-    public function testLoginUserPass(): void
-    {
-        $request = Request::create(
-            '/loginuserpass',
-            'GET',
-            ['AuthState' => 'someState'],
-        );
-
-        $c = new Controller\Login($this->config);
-
-        $c->setAuthState(new class () extends Auth\State {
-            public static function loadState(string $id, string $stage, bool $allowMissing = false): ?array
-            {
-                return [UserPassBase::AUTHID => 'something'];
-            }
-        });
-
-        $c->setAuthSource(new class () extends UserPassBase {
-            public function __construct()
-            {
-                // stub
-            }
-
-            public function authenticate(array &$state): void
-            {
-                // stub
-            }
-
-            public static function getById(string $authId, ?string $type = null): ?UserPassBase
-            {
-                return new static();
-            }
-
-            protected function login(string $username, string $password): array
-            {
-                return ['mail' => 'noreply@simplesamlphp.org'];
-            }
-        });
-
-        /** @var \SimpleSAML\XHTML\Template $response */
-        $response = $c->loginuserpass($request);
-
-        $this->assertInstanceOf(Template::class, $response);
-        $this->assertEquals('core:loginuserpass.twig', $response->getTemplateName());
-    }
-
-
-    /**
-     */
-    public function testLoginUserPassOrgNoState(): void
-    {
-        $request = Request::create(
-            '/loginuserpassorg',
-            'GET',
-            [],
-        );
-
-        $c = new Controller\Login($this->config);
-
-        $this->expectException(Error\BadRequest::class);
-
-        $c->loginuserpassorg($request);
-    }
-
-
-    /**
-    public function testLoginUserPassOrg(): void
-    {
-        $request = Request::create(
-            '/loginuserpassorg',
-            'GET',
-            ['AuthState' => 'someState'],
-        );
-
-        $c = new Controller\Login($this->config);
-
-        $c->setAuthState(new class () extends Auth\State {
-            public static function loadState(string $id, string $stage, bool $allowMissing = false): ?array
-            {
-                return [UserPassOrgBase::AUTHID => 'something'];
-            }
-        });
-
-        $c->setAuthSource(new class () extends UserPassOrgBase {
-            public function __construct()
-            {
-                // stub
-            }
-
-            public function authenticate(array &$state): void
-            {
-                // stub
-            }
-
-            public static function getById(string $authId, ?string $type = null): ?UserPassOrgBase
-            {
-                return new static();
-            }
-
-            protected function login(string $username, string $password, string $organization): array
-            {
-                return ['mail' => 'noreply@simplesamlphp.org'];
-            }
-
-            protected function getOrganizations(): array
-            {
-                return ['ssp' => 'SimpleSAMLphp'];
-            }
-        });
-
-        // @var \SimpleSAML\XHTML\Template $response
-        $response = $c->loginuserpassorg($request);
-
-        $this->assertInstanceOf(Template::class, $response);
-        $this->assertEquals('core:loginuserpass.twig', $response->getTemplateName());
-    }
-     */
-=======
+        );
+
         $response = $c->logout($request, 'example-authsource');
 
         $this->assertInstanceOf(RunnableResponse::class, $response);
@@ -230,6 +90,145 @@
         $this->assertEquals('logout', $callable[1]);
     }
 
+
+    /**
+     */
+    public function testLoginUserPassNoState(): void
+    {
+        $request = Request::create(
+            '/loginuserpass',
+            'GET',
+            [],
+        );
+
+        $c = new Controller\Login($this->config);
+
+        $this->expectException(Error\BadRequest::class);
+
+        $c->loginuserpass($request);
+    }
+
+
+    /**
+     */
+    public function testLoginUserPass(): void
+    {
+        $request = Request::create(
+            '/loginuserpass',
+            'GET',
+            ['AuthState' => 'someState'],
+        );
+
+        $c = new Controller\Login($this->config);
+
+        $c->setAuthState(new class () extends Auth\State {
+            public static function loadState(string $id, string $stage, bool $allowMissing = false): ?array
+            {
+                return [UserPassBase::AUTHID => 'something'];
+            }
+        });
+
+        $c->setAuthSource(new class () extends UserPassBase {
+            public function __construct()
+            {
+                // stub
+            }
+
+            public function authenticate(array &$state): void
+            {
+                // stub
+            }
+
+            public static function getById(string $authId, ?string $type = null): ?UserPassBase
+            {
+                return new static();
+            }
+
+            protected function login(string $username, string $password): array
+            {
+                return ['mail' => 'noreply@simplesamlphp.org'];
+            }
+        });
+
+        /** @var \SimpleSAML\XHTML\Template $response */
+        $response = $c->loginuserpass($request);
+
+        $this->assertInstanceOf(Template::class, $response);
+        $this->assertEquals('core:loginuserpass.twig', $response->getTemplateName());
+    }
+
+
+    /**
+     */
+    public function testLoginUserPassOrgNoState(): void
+    {
+        $request = Request::create(
+            '/loginuserpassorg',
+            'GET',
+            [],
+        );
+
+        $c = new Controller\Login($this->config);
+
+        $this->expectException(Error\BadRequest::class);
+
+        $c->loginuserpassorg($request);
+    }
+
+
+    /**
+    public function testLoginUserPassOrg(): void
+    {
+        $request = Request::create(
+            '/loginuserpassorg',
+            'GET',
+            ['AuthState' => 'someState'],
+        );
+
+        $c = new Controller\Login($this->config);
+
+        $c->setAuthState(new class () extends Auth\State {
+            public static function loadState(string $id, string $stage, bool $allowMissing = false): ?array
+            {
+                return [UserPassOrgBase::AUTHID => 'something'];
+            }
+        });
+
+        $c->setAuthSource(new class () extends UserPassOrgBase {
+            public function __construct()
+            {
+                // stub
+            }
+
+            public function authenticate(array &$state): void
+            {
+                // stub
+            }
+
+            public static function getById(string $authId, ?string $type = null): ?UserPassOrgBase
+            {
+                return new static();
+            }
+
+            protected function login(string $username, string $password, string $organization): array
+            {
+                return ['mail' => 'noreply@simplesamlphp.org'];
+            }
+
+            protected function getOrganizations(): array
+            {
+                return ['ssp' => 'SimpleSAMLphp'];
+            }
+        });
+
+        // @var \SimpleSAML\XHTML\Template $response
+        $response = $c->loginuserpassorg($request);
+
+        $this->assertInstanceOf(Template::class, $response);
+        $this->assertEquals('core:loginuserpass.twig', $response->getTemplateName());
+    }
+     */
+
     public function testLogoutReturnToDisallowedUrlRejected(): void
     {
         $request = Request::create(
@@ -277,5 +276,4 @@
         $this->expectExceptionMessage('URL not allowed: https://loeki.tv/asjemenou');
         $response = $c->cleardiscochoices($request);
     }
->>>>>>> d2ce3af8
 }