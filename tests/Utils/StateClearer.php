<?php

namespace SimpleSAML\Test\Utils;

/**
 * A helper class to aid in clearing global state that is set during SSP tests
 */
class StateClearer
{

    /**
     * Global state to restore between test runs
     * @var array
     */
    private $backups = [];

    /**
     * Class that implement \SimpleSAML\Utils\ClearableState and should have clearInternalState called between tests
     * @var array
     */
<<<<<<< HEAD
    private $clearableState = array('SimpleSAML\Configuration', 'SimpleSAML\Store', 'SimpleSAML\Session');
=======
    private $clearableState = ['SimpleSAML\Configuration', 'SimpleSAML\Metadata\MetaDataStorageHandler'];
>>>>>>> 8b335f7c

    /**
     * Environmental variables to unset
     * @var array
     */
    private $vars_to_unset = ['SIMPLESAMLPHP_CONFIG_DIR'];

    public function backupGlobals()
    {
        // Backup any state that is needed as part of processing, so we can restore it later.
        // TODO: phpunit's backupGlobals = false, yet we are trying to do a similar thing here. Is that an issue?
        $this->backups['$_COOKIE'] = $_COOKIE;
        $this->backups['$_ENV'] = $_ENV;
        $this->backups['$_FILES'] = $_FILES;
        $this->backups['$_GET'] = $_GET;
        $this->backups['$_POST'] = $_POST;
        $this->backups['$_SERVER'] = $_SERVER;
        $this->backups['$_SESSION'] = isset($_SESSION) ? $_SESSION : [];
        $this->backups['$_REQUEST'] = $_REQUEST;
    }


    /**
     * Clear any global state.
     */
    public function clearGlobals()
    {
        if (!empty($this->backups)) {
            $_COOKIE = $this->backups['$_COOKIE'];
            $_ENV = $this->backups['$_ENV'];
            $_FILES = $this->backups['$_FILES'];
            $_GET = $this->backups['$_GET'];
            $_POST = $this->backups['$_POST'];
            $_SERVER = $this->backups['$_SERVER'];
            $_SESSION = $this->backups['$_SESSION'];
            $_REQUEST = $this->backups['$_REQUEST'];
        } else {
            //TODO: what should this behavior be?
        }
    }

    /**
     * Clear any SSP specific state, such as SSP enviormental variables or cached internals.
     */
    public function clearSSPState()
    {

        foreach ($this->clearableState as $var) {
            $var::clearInternalState();
        }

        foreach ($this->vars_to_unset as $var) {
            putenv($var);
        }
    }
}<|MERGE_RESOLUTION|>--- conflicted
+++ resolved
@@ -18,11 +18,7 @@
      * Class that implement \SimpleSAML\Utils\ClearableState and should have clearInternalState called between tests
      * @var array
      */
-<<<<<<< HEAD
-    private $clearableState = array('SimpleSAML\Configuration', 'SimpleSAML\Store', 'SimpleSAML\Session');
-=======
-    private $clearableState = ['SimpleSAML\Configuration', 'SimpleSAML\Metadata\MetaDataStorageHandler'];
->>>>>>> 8b335f7c
+    private $clearableState = ['SimpleSAML\Configuration', 'SimpleSAML\Metadata\MetaDataStorageHandler', 'SimpleSAML\Store', 'SimpleSAML\Session'];
 
     /**
      * Environmental variables to unset
