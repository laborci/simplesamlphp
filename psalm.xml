--- conflicted
+++ resolved
@@ -29,13 +29,10 @@
     </issueHandlers>
 
     <stubs>
-<<<<<<< HEAD
+        <file name="tests/Utils/Stubs/krb5.php" />
         <file name="tests/Utils/Stubs/memcache.php" />
         <file name="tests/Utils/Stubs/memcached.php" />
         <file name="tests/Utils/Stubs/predis.php" />
-=======
-        <file name="tests/Utils/Stubs/krb5.php" />
->>>>>>> 978fc3dd
         <file name="tests/Utils/Stubs/radius.php" />
     </stubs>
 </psalm>