--- conflicted
+++ resolved
@@ -25,7 +25,6 @@
         array $params = array()
     ) {
 
-<<<<<<< HEAD
         $as = self::getAuthSource($authId);
         $as->initLogin($return, $errorURL, $params);
     }
@@ -56,8 +55,8 @@
      */
     public static function initLogoutReturn($returnURL, $authority)
     {
-        assert('is_string($returnURL)');
-        assert('is_string($authority)');
+        assert(is_string($returnURL));
+        assert(is_string($authority));
 
         $session = SimpleSAML_Session::getSessionFromRequest();
 
@@ -82,8 +81,8 @@
      */
     public static function initLogout($returnURL, $authority)
     {
-        assert('is_string($returnURL)');
-        assert('is_string($authority)');
+        assert(is_string($returnURL));
+        assert(is_string($authority));
 
         self::initLogoutReturn($returnURL, $authority);
 
@@ -96,8 +95,8 @@
      */
     public static function logoutCompleted($state)
     {
-        assert('is_array($state)');
-        assert('array_key_exists("SimpleSAML_Auth_Default.ReturnURL", $state)');
+        assert(is_array($state));
+        assert(array_key_exists('SimpleSAML_Auth_Default.ReturnURL', $state));
 
         \SimpleSAML\Utils\HTTP::redirectTrustedURL($state['SimpleSAML_Auth_Default.ReturnURL']);
     }
@@ -137,109 +136,4 @@
         }
         return $as;
     }
-=======
-		$as = self::getAuthSource($authId);
-		$as->initLogin($return, $errorURL, $params);
-	}
-
-
-	/**
-	 * @deprecated This method will be removed in SSP 2.0. Please use
-	 * SimpleSAML_Auth_State::getPersistentAuthData() instead.
-	 */
-	public static function extractPersistentAuthState(array &$state) {
-
-		return SimpleSAML_Auth_State::getPersistentAuthData($state);
-	}
-
-
-	/**
-	 * @deprecated This method will be removed in SSP 2.0. Please use SimpleSAML_Auth_Source::loginCompleted() instead.
-	 */
-	public static function loginCompleted($state) {
-		SimpleSAML_Auth_Source::loginCompleted($state);
-	}
-
-
-	/**
-	 * @deprecated This method will be removed in SSP 2.0.
-	 */
-	public static function initLogoutReturn($returnURL, $authority) {
-		assert(is_string($returnURL));
-		assert(is_string($authority));
-
-		$session = SimpleSAML_Session::getSessionFromRequest();
-
-		$state = $session->getAuthData($authority, 'LogoutState');
-		$session->doLogout($authority);
-
-		$state['SimpleSAML_Auth_Default.ReturnURL'] = $returnURL;
-		$state['LogoutCompletedHandler'] = array(get_class(), 'logoutCompleted');
-
-		$as = SimpleSAML_Auth_Source::getById($authority);
-		if ($as === NULL) {
-			// The authority wasn't an authentication source...
-			self::logoutCompleted($state);
- 		}
-
-		$as->logout($state);
- 	}
-
-
-	/**
-	 * @deprecated This method will be removed in SSP 2.0.
-	 */
-	public static function initLogout($returnURL, $authority) {
-		assert(is_string($returnURL));
-		assert(is_string($authority));
-
-		self::initLogoutReturn($returnURL, $authority);
-
-		\SimpleSAML\Utils\HTTP::redirectTrustedURL($returnURL);
-	}
-
-
-	/**
-	 * @deprecated This method will be removed in SSP 2.0.
-	 */
-	public static function logoutCompleted($state) {
-		assert(is_array($state));
-		assert(array_key_exists('SimpleSAML_Auth_Default.ReturnURL', $state));
-
-		\SimpleSAML\Utils\HTTP::redirectTrustedURL($state['SimpleSAML_Auth_Default.ReturnURL']);
-	}
-
-
-	/**
-	 * @deprecated This method will be removed in SSP 2.0. Please use SimpleSAML_Auth_Source::logoutCallback() instead.
-	 */
-	public static function logoutCallback($state) {
-		SimpleSAML_Auth_Source::logoutCallback($state);
-	}
-
-
-	/**
-	 * @deprecated This method will be removed in SSP 2.0. Please use
-	 * sspmod_saml_Auth_Source_SP::handleUnsolicitedAuth() instead.
-	 */
-	public static function handleUnsolicitedAuth($authId, array $state, $redirectTo) {
-		sspmod_saml_Auth_Source_SP::handleUnsolicitedAuth($authId, $state, $redirectTo);
-	}
-
-
-	/**
-	 * Return an authentication source by ID.
-	 *
-	 * @param string $id The id of the authentication source.
-	 * @return SimpleSAML_Auth_Source The authentication source.
-	 * @throws Exception If the $id does not correspond with an authentication source.
-	 */
-	private static function getAuthSource($id) {
-		$as = SimpleSAML_Auth_Source::getById($id);
-		if ($as === null) {
-			throw new Exception('Invalid authentication source: ' . $id);
-		}
-		return $as;
-	}
->>>>>>> 23236524
 }