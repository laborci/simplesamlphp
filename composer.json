{
    "name": "simplesamlphp/simplesamlphp",
    "description": "A PHP implementation of a SAML 2.0 service provider and identity provider, also compatible with Shibboleth 1.3 and 2.0.",
    "type": "project",
    "keywords": [ "saml2", "shibboleth","oauth","ws-federation","sp","idp" ],
    "homepage": "http://simplesamlphp.org",
    "license": "LGPL-2.1-or-later",
    "authors": [
        {
            "name": "Andreas Åkre Solberg",
            "email": "andreas.solberg@uninett.no"
        },
        {
            "name": "Olav Morken",
            "email": "olav.morken@uninett.no"
        },
        {
            "name": "Jaime Perez",
            "email": "jaime.perez@uninett.no"
        }
    ],
    "autoload": {
        "psr-4": {
            "SimpleSAML\\": "lib/SimpleSAML"
        },
        "files": ["lib/_autoload_modules.php"]
    },
    "require": {
        "php": ">=5.5",
        "ext-SPL": "*",
        "ext-zlib": "*",
        "ext-pcre": "*",
        "ext-openssl": "*",
        "ext-dom": "*",
        "ext-date": "*",
        "ext-hash": "*",
        "ext-json": "*",
        "ext-mbstring": "*",
        "simplesamlphp/saml2": "^3.2",
        "robrichards/xmlseclibs": "^3.0",
        "whitehat101/apr1-md5": "~1.0",
        "twig/twig": "~1.0 || ~2.0",
        "gettext/gettext": "^4.6",
<<<<<<< HEAD
        "jaimeperez/twig-configurable-i18n": "^2.0",
        "symfony/routing": "^3.4",
        "symfony/http-foundation": "^3.4",
        "symfony/config": "^3.4",
        "symfony/http-kernel": "^3.4",
        "symfony/dependency-injection": "^3.4"
    },
    "require-dev": {
        "phpunit/phpunit": "~4.8",
        "mikey179/vfsStream": "~1.6",
        "friendsofphp/php-cs-fixer": "^2.2"
=======
        "jaimeperez/twig-configurable-i18n": "^2.0"
    },
    "require-dev": {
        "phpunit/phpunit": "~4.8.35",
        "mikey179/vfsStream": "~1.6"
>>>>>>> 8b335f7c
    },
    "suggests": {
        "predis/predis": "1.1.1"
    },
    "support": {
        "issues": "https://github.com/simplesamlphp/simplesamlphp/issues",
        "source": "https://github.com/simplesamlphp/simplesamlphp"
    }
}<|MERGE_RESOLUTION|>--- conflicted
+++ resolved
@@ -41,7 +41,6 @@
         "whitehat101/apr1-md5": "~1.0",
         "twig/twig": "~1.0 || ~2.0",
         "gettext/gettext": "^4.6",
-<<<<<<< HEAD
         "jaimeperez/twig-configurable-i18n": "^2.0",
         "symfony/routing": "^3.4",
         "symfony/http-foundation": "^3.4",
@@ -51,15 +50,7 @@
     },
     "require-dev": {
         "phpunit/phpunit": "~4.8",
-        "mikey179/vfsStream": "~1.6",
-        "friendsofphp/php-cs-fixer": "^2.2"
-=======
-        "jaimeperez/twig-configurable-i18n": "^2.0"
-    },
-    "require-dev": {
-        "phpunit/phpunit": "~4.8.35",
         "mikey179/vfsStream": "~1.6"
->>>>>>> 8b335f7c
     },
     "suggests": {
         "predis/predis": "1.1.1"
