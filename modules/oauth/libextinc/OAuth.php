--- conflicted
+++ resolved
@@ -553,11 +553,7 @@
 class OAuthServer
 {
     protected $timestamp_threshold = 300; // in seconds, five minutes
-<<<<<<< HEAD
-    protected $version = '1.0';           // hi blaine
-=======
     protected $version = '1.0'; // hi blaine
->>>>>>> ea234eea
     protected $signature_methods = array();
 
     protected $data_store;
