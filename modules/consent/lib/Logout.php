--- conflicted
+++ resolved
@@ -7,16 +7,10 @@
  *
  * @package SimpleSAMLphp
  */
-<<<<<<< HEAD
-class sspmod_consent_Logout
-{
-    public static function postLogout(SimpleSAML_IdP $idp, array $state)
-=======
 
 class Logout
 {
     public static function postLogout(\SimpleSAML\IdP $idp, array $state)
->>>>>>> 870c651a
     {
         $url = \SimpleSAML\Module::getModuleURL('consent/logout_completed.php');
         \SimpleSAML\Utils\HTTP::redirectTrustedURL($url);
