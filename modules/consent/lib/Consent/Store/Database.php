<?php
/**
 * Store consent in database.
 *
 * This class implements a consent store which stores the consent information in a database. It is tested, and should
 * work against MySQL, PostgreSQL and SQLite.
 *
 * It has the following options:
 * - dsn: The DSN which should be used to connect to the database server. See the PHP Manual for supported drivers and
 *   DSN formats.
 * - username: The username used for database connection.
 * - password: The password used for database connection.
 * - table: The name of the table used. Optional, defaults to 'consent'.
 *
 * @author Olav Morken <olav.morken@uninett.no>
 * @package SimpleSAMLphp
 */
class sspmod_consent_Consent_Store_Database extends sspmod_consent_Store
{
    /**
     * DSN for the database.
     */
    private $_dsn;

    /**
     * The DATETIME SQL function to use
     */
    private $_dateTime;

    /**
     * Username for the database.
     */
    private $_username;

    /**
     * Password for the database;
     */
    private $_password;

    /**
     * Options for the database;
     */
    private $_options;

    /**
     * Table with consent.
     */
    private $_table;

    /**
     * The timeout of the database connection.
     *
     * @var int|null
     */
    private $_timeout = null;

    /**
     * Database handle.
     *
     * This variable can't be serialized.
     */
    private $_db;


    /**
     * Parse configuration.
     *
     * This constructor parses the configuration.
     *
     * @param array $config Configuration for database consent store.
     *
     * @throws Exception in case of a configuration error.
     */
    public function __construct($config)
    {
        parent::__construct($config);

        if (!array_key_exists('dsn', $config)) {
            throw new Exception('consent:Database - Missing required option \'dsn\'.');
        }
        if (!is_string($config['dsn'])) {
            throw new Exception('consent:Database - \'dsn\' is supposed to be a string.');
        }

        $this->_dsn = $config['dsn'];
        $this->_dateTime = (0 === strpos($this->_dsn, 'sqlite:')) ? 'DATETIME("NOW")' : 'NOW()';

        if (array_key_exists('username', $config)) {
            if (!is_string($config['username'])) {
                throw new Exception('consent:Database - \'username\' is supposed to be a string.');
            }
            $this->_username = $config['username'];
        } else {
            $this->_username = null;
        }

        if (array_key_exists('password', $config)) {
            if (!is_string($config['password'])) {
                throw new Exception('consent:Database - \'password\' is supposed to be a string.');
            }
            $this->_password = $config['password'];
        } else {
            $this->_password = null;
        }

        if (array_key_exists('options', $config)) {
            if (!is_array($config['options'])) {
                throw new Exception('consent:Database - \'options\' is supposed to be an array.');
            }
            $this->_options = $config['options'];
        } else {
            $this->_options = null;
        }
        if (array_key_exists('table', $config)) {
            if (!is_string($config['table'])) {
                throw new Exception('consent:Database - \'table\' is supposed to be a string.');
            }
            $this->_table = $config['table'];
        } else {
            $this->_table = 'consent';
        }

        if (isset($config['timeout'])) {
            if (!is_int($config['timeout'])) {
                throw new Exception('consent:Database - \'timeout\' is supposed to be an integer.');
            }
            $this->_timeout = $config['timeout'];
        }
    }


    /**
     * Called before serialization.
     *
     * @return array The variables which should be serialized.
     */
    public function __sleep()
    {
        return array(
            '_dsn',
            '_dateTime',
            '_username',
            '_password',
            '_table',
            '_timeout',
        );
    }


    /**
     * Check for consent.
     *
     * This function checks whether a given user has authorized the release of
     * the attributes identified by $attributeSet from $source to $destination.
     *
     * @param string $userId        The hash identifying the user at an IdP.
     * @param string $destinationId A string which identifies the destination.
     * @param string $attributeSet  A hash which identifies the attributes.
     *
     * @return bool True if the user has given consent earlier, false if not
     *              (or on error).
     */
    public function hasConsent($userId, $destinationId, $attributeSet)
    {
        assert(is_string($userId));
        assert(is_string($destinationId));
        assert(is_string($attributeSet));

        $st = $this->_execute(
            'UPDATE ' . $this->_table . ' ' .
            'SET usage_date = ' . $this->_dateTime . ' ' .
            'WHERE hashed_user_id = ? AND service_id = ? AND attribute = ?',
            array($userId, $destinationId, $attributeSet)
        );

        if ($st === false) {
            return false;
        }

        $rowCount = $st->rowCount();
        if ($rowCount === 0) {
            SimpleSAML\Logger::debug('consent:Database - No consent found.');
            return false;
        } else {
            SimpleSAML\Logger::debug('consent:Database - Consent found.');
            return true;
        }
    }


    /**
     * Save consent.
     *
     * Called when the user asks for the consent to be saved. If consent information
     * for the given user and destination already exists, it should be overwritten.
     *
     * @param string $userId        The hash identifying the user at an IdP.
     * @param string $destinationId A string which identifies the destination.
     * @param string $attributeSet  A hash which identifies the attributes.
     *
     * @return void|true True if consent is deleted.
     */
    public function saveConsent($userId, $destinationId, $attributeSet)
    {
        assert(is_string($userId));
        assert(is_string($destinationId));
        assert(is_string($attributeSet));

        // Check for old consent (with different attribute set)
        $st = $this->_execute(
            'UPDATE ' . $this->_table . ' ' .
            'SET consent_date = ' . $this->_dateTime . ', usage_date = ' . $this->_dateTime . ', attribute = ? ' .
            'WHERE hashed_user_id = ? AND service_id = ?',
            array($attributeSet, $userId, $destinationId)
        );

        if ($st === false) {
            return;
        }

        if ($st->rowCount() > 0) {
            // Consent has already been stored in the database
            SimpleSAML\Logger::debug('consent:Database - Updated old consent.');
            return;
        }

        // Add new consent
        $st = $this->_execute(
            'INSERT INTO ' . $this->_table . ' (' . 'consent_date, usage_date, hashed_user_id, service_id, attribute' .
            ') ' . 'VALUES (' . $this->_dateTime . ', ' . $this->_dateTime . ', ?, ?, ?)',
            array($userId, $destinationId, $attributeSet)
        );

        if ($st !== false) {
            SimpleSAML\Logger::debug('consent:Database - Saved new consent.');
        }
        return true;
    }


    /**
     * Delete consent.
     *
     * Called when a user revokes consent for a given destination.
     *
     * @param string $userId        The hash identifying the user at an IdP.
     * @param string $destinationId A string which identifies the destination.
     *
     * @return int Number of consents deleted
     */
    public function deleteConsent($userId, $destinationId)
    {
        assert(is_string($userId));
        assert(is_string($destinationId));

        $st = $this->_execute(
            'DELETE FROM ' . $this->_table . ' WHERE hashed_user_id = ? AND service_id = ?;',
            array($userId, $destinationId)
        );

        if ($st === false) {
            return;
        }

        if ($st->rowCount() > 0) {
            SimpleSAML\Logger::debug('consent:Database - Deleted consent.');
            return $st->rowCount();
        } else {
            SimpleSAML\Logger::warning(
                'consent:Database - Attempted to delete nonexistent consent'
            );
        }
    }


    /**
     * Delete all consents.
     *
     * @param string $userId The hash identifying the user at an IdP.
     *
     * @return int Number of consents deleted
     */
    public function deleteAllConsents($userId)
    {
        assert(is_string($userId));

        $st = $this->_execute(
            'DELETE FROM ' . $this->_table . ' WHERE hashed_user_id = ?',
            array($userId)
        );

        if ($st === false) {
            return;
        }

        if ($st->rowCount() > 0) {
            SimpleSAML\Logger::debug('consent:Database - Deleted (' . $st->rowCount() . ') consent(s).');
            return $st->rowCount();
        } else {
            SimpleSAML\Logger::warning('consent:Database - Attempted to delete nonexistent consent');
        }
    }


    /**
     * Retrieve consents.
     *
     * This function should return a list of consents the user has saved.
     *
     * @param string $userId The hash identifying the user at an IdP.
     *
     * @return array Array of all destination ids the user has given consent for.
     */
    public function getConsents($userId)
    {
        assert(is_string($userId));

        $ret = array();

        $st = $this->_execute(
            'SELECT service_id, attribute, consent_date, usage_date FROM ' . $this->_table .
            ' WHERE hashed_user_id = ?',
            array($userId)
        );

        if ($st === false) {
            return array();
        }

        while ($row = $st->fetch(PDO::FETCH_NUM)) {
            $ret[] = $row;
        }

        return $ret;
    }


    /**
     * Prepare and execute statement.
     *
     * This function prepares and executes a statement. On error, false will be
     * returned.
     *
     * @param string $statement  The statement which should be executed.
     * @param array  $parameters Parameters for the statement.
     *
     * @return PDOStatement|false  The statement, or false if execution failed.
     */
    private function _execute($statement, $parameters)
    {
        assert(is_string($statement));
        assert(is_array($parameters));

        $db = $this->_getDB();
        if ($db === false) {
            return false;
        }

        $st = $db->prepare($statement);
        if ($st === false) {
            SimpleSAML\Logger::error(
                'consent:Database - Error preparing statement \'' .
                $statement . '\': ' . self::_formatError($db->errorInfo())
            );
            return false;
        }

        if ($st->execute($parameters) !== true) {
            SimpleSAML\Logger::error(
                'consent:Database - Error executing statement \'' .
                $statement . '\': ' . self::_formatError($st->errorInfo())
            );
            return false;
        }

        return $st;
    }


    /**
     * Get statistics from the database
     *
     * The returned array contains 3 entries
     * - total: The total number of consents
     * - users: Total number of uses that have given consent
     * ' services: Total number of services that has been given consent to
     *
     * @return array Array containing the statistics
     */
    public function getStatistics()
    {
        $ret = array();

        // Get total number of consents
<<<<<<< HEAD
        $st = $this->_execute('SELECT COUNT(*) AS no FROM '.$this->_table, array());
        
=======
        $st = $this->_execute('SELECT COUNT(*) AS no FROM consent', array());

>>>>>>> 057526fd
        if ($st === false) {
            return array();
        }

        if ($row = $st->fetch(PDO::FETCH_NUM)) {
            $ret['total'] = $row[0];
        }

        // Get total number of users that has given consent
        $st = $this->_execute(
            'SELECT COUNT(*) AS no ' .
            'FROM (SELECT DISTINCT hashed_user_id FROM '.$this->_table.' ) AS foo',
            array()
        );

        if ($st === false) {
            return array();
        }

        if ($row = $st->fetch(PDO::FETCH_NUM)) {
            $ret['users'] = $row[0];
        }

        // Get total number of services that has been given consent to
        $st = $this->_execute(
            'SELECT COUNT(*) AS no FROM (SELECT DISTINCT service_id FROM '.$this->_table.') AS foo',
            array()
        );

        if ($st === false) {
            return array();
        }

        if ($row = $st->fetch(PDO::FETCH_NUM)) {
            $ret['services'] = $row[0];
        }

        return $ret;
    }


    /**
     * Get database handle.
     *
     * @return PDO|false Database handle, or false if we fail to connect.
     */
    private function _getDB()
    {
        if ($this->_db !== null) {
            return $this->_db;
        }

        $driver_options = array();
        if (isset($this->_timeout)) {
            $driver_options[PDO::ATTR_TIMEOUT] = $this->_timeout;
        }
        if (isset($this->_options)) {
            $this->_options = array_merge($driver_options, $this->_options);
        } else {
            $this->_options = $driver_options;
        }

        $this->_db = new PDO($this->_dsn, $this->_username, $this->_password, $this->_options);

        return $this->_db;
    }


    /**
     * Format PDO error.
     *
     * This function formats a PDO error, as returned from errorInfo.
     *
     * @param array $error The error information.
     *
     * @return string Error text.
     */
    private static function _formatError($error)
    {
        assert(is_array($error));
        assert(count($error) >= 3);

        return $error[0] . ' - ' . $error[2] . ' (' . $error[1] . ')';
    }


    /**
     * A quick selftest of the consent database.
     *
     * @return boolean True if OK, false if not. Will throw an exception on connection errors.
     */
    public function selftest()
    {
        $st = $this->_execute(
            'SELECT * FROM ' . $this->_table . ' WHERE hashed_user_id = ? AND service_id = ? AND attribute = ?',
            array('test', 'test', 'test')
        );

        if ($st === false) {
            // normally, the test will fail by an exception, so we won't reach this code
            return false;
        }
        return true;
    }
}<|MERGE_RESOLUTION|>--- conflicted
+++ resolved
@@ -392,13 +392,8 @@
         $ret = array();
 
         // Get total number of consents
-<<<<<<< HEAD
         $st = $this->_execute('SELECT COUNT(*) AS no FROM '.$this->_table, array());
-        
-=======
-        $st = $this->_execute('SELECT COUNT(*) AS no FROM consent', array());
-
->>>>>>> 057526fd
+
         if ($st === false) {
             return array();
         }
