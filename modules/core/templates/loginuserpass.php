<?php
$this->data['header'] = $this->t('{login:user_pass_header}');

if (strlen($this->data['username']) > 0) {
    $this->data['autofocus'] = 'password';
} else {
    $this->data['autofocus'] = 'username';
}
$this->includeAtTemplateBase('includes/header.php');

?>

<?php
if ($this->data['errorcode'] !== null) {
    ?>
    <div style="border-left: 1px solid #e8e8e8; border-bottom: 1px solid #e8e8e8; background: #f5f5f5">
        <img src="/<?php echo $this->data['baseurlpath']; ?>resources/icons/experience/gtk-dialog-error.48x48.png"
             class="float-l erroricon" style="margin: 15px" alt=""/>

        <h2><?php echo $this->t('{login:error_header}'); ?></h2>

        <p><strong><?php
            echo htmlspecialchars($this->t($this->data['errorcodes']['title'][$this->data['errorcode']], $this->data['errorparams'])); ?></strong></p>

        <p><?php
            echo htmlspecialchars($this->t($this->data['errorcodes']['descr'][$this->data['errorcode']], $this->data['errorparams'])); ?></p>
    </div>
<?php
}

?>
    <h2 style="break: both"><?php echo $this->t('{login:user_pass_header}'); ?></h2>

    <p class="logintext"><?php echo $this->t('{login:user_pass_text}'); ?></p>

    <form action="?" method="post" name="f">
        <table>
            <tr>
                <td rowspan="2" class="loginicon">
                    <img alt=""
                        src="/<?php echo $this->data['baseurlpath']; ?>resources/icons/experience/gtk-dialog-authentication.48x48.png" />
                </td>
                <td><label for="username"><?php echo $this->t('{login:username}'); ?></label></td>
                <td>
                    <input id="username" <?php echo ($this->data['forceUsername']) ? 'disabled="disabled"' : ''; ?>
                           type="text" name="username"
<?php if (!$this->data['forceUsername']) {
    echo 'tabindex="1"';
} ?> value="<?php echo htmlspecialchars($this->data['username']); ?>"/>
                </td>
            <?php
            if ($this->data['rememberUsernameEnabled'] && !$this->data['forceUsername']) {
                // display the "remember my username" checkbox
            ?>
                <td id="regular_remember_username">
                    <input type="checkbox" id="remember_username" tabindex="4"
                           <?php echo ($this->data['rememberUsernameChecked']) ? 'checked="checked"' : ''; ?>
                           name="remember_username" value="Yes"/>
                    <small><?php echo $this->t('{login:remember_username}'); ?></small>
                </td>
            <?php
            }
            ?>
            </tr>
            <?php
            if ($this->data['rememberUsernameEnabled'] && !$this->data['forceUsername']) {
                // display the "remember my username" checkbox
                ?>
            <tr id="mobile_remember_username">
                <td>&nbsp;</td>
                <td>
                    <input type="checkbox" id="remember_username" tabindex="4"
                        <?php echo ($this->data['rememberUsernameChecked']) ? 'checked="checked"' : ''; ?>
                           name="remember_username" value="Yes"/>
                    <small><?php echo $this->t('{login:remember_username}'); ?></small>
                </td>
            </tr>
                <?php
            }
            ?>
            <tr>
                <td><label for="password"><?php echo $this->t('{login:password}'); ?></label></td>
                <td>
                    <input id="password" type="password" tabindex="2" name="password"/>
                </td>
            <?php
            if ($this->data['rememberMeEnabled']) {
                // display the remember me checkbox (keep me logged in)
            ?>
                <td id="regular_remember_me">
                    <input type="checkbox" id="remember_me" tabindex="5"
                        <?php echo ($this->data['rememberMeChecked']) ? 'checked="checked"' : ''; ?>
                           name="remember_me" value="Yes"/>
                    <small><?php echo $this->t('{login:remember_me}'); ?></small>
                </td>
            <?php
            }
            ?>
            </tr>
            <?php
            if ($this->data['rememberMeEnabled']) {
                // display the remember me checkbox (keep me logged in)
            ?>
            <tr>
                <td></td>
                <td id="mobile_remember_me">
                    <input type="checkbox" id="remember_me" tabindex="5"
                        <?php echo ($this->data['rememberMeChecked']) ? 'checked="checked"' : ''; ?>
                           name="remember_me" value="Yes"/>
                    <small><?php echo $this->t('{login:remember_me}'); ?></small>
                </td>
            </tr>
            <?php
            }
            ?>
            <?php
            if (array_key_exists('organizations', $this->data)) {
                ?>
                <tr>
                    <td></td>
                    <td><label for="organization"><?php echo $this->t('{login:organization}'); ?></label></td>
                    <td><select name="organization" tabindex="3">
                            <?php
                            if (array_key_exists('selectedOrg', $this->data)) {
                                $selectedOrg = $this->data['selectedOrg'];
                            } else {
                                $selectedOrg = null;
                            }

                            foreach ($this->data['organizations'] as $orgId => $orgDesc) {
                                if (is_array($orgDesc)) {
                                    $orgDesc = $this->t($orgDesc);
                                }

                                if ($orgId === $selectedOrg) {
                                    $selected = 'selected="selected" ';
                                } else {
                                    $selected = '';
                                }

                                echo '<option '.$selected.'value="'.htmlspecialchars($orgId).'">'.htmlspecialchars($orgDesc).'</option>';
                            }
                            ?>
                        </select></td>
                    <td style="padding: .4em;">
                        <?php
                            if ($this->data['rememberOrganizationEnabled']) {
<<<<<<< HEAD
                            	echo str_repeat("\t", 4);
	                            echo '<input type="checkbox" id="remember_organization" tabindex="5" name="remember_organization" value="Yes" ';
                                echo ($this->data['rememberOrganizationChecked'] ? 'checked="Yes" /> ' : '/> ');
                            	echo $this->t('{login:remember_organization}');
=======
                                echo str_repeat("\t", 4);
                                echo '<input type="checkbox" id="remember_organization" tabindex="5" name="remember_organization" value="Yes" ';
                                echo ($this->data['rememberOrganizationChecked'] ? 'checked="Yes" /> ' : '/> ');
                                echo $this->t('{login:remember_organization}');
>>>>>>> deb209a7
                            }
                        ?>
                    </td>
                </tr>
                <?php
            }
            ?>
            <tr id="submit">
                <td class="loginicon"></td><td></td>
                <td>
                    <button class="btn"
                            onclick="this.value='<?php echo $this->t('{login:processing}'); ?>';
                                this.disabled=true; this.form.submit(); return true;" tabindex="6">
                        <?php echo $this->t('{login:login_button}'); ?>
                    </button>
                </td>
            </tr>
        </table>
        <?php
        foreach ($this->data['stateparams'] as $name => $value) {
            echo('<input type="hidden" name="'.htmlspecialchars($name).'" value="'.htmlspecialchars($value).'" />');
        }
        ?>
    </form>
<?php
if (!empty($this->data['links'])) {
    echo '<ul class="links" style="margin-top: 2em">';
    foreach ($this->data['links'] as $l) {
        echo '<li><a href="'.htmlspecialchars($l['href']).'">'.htmlspecialchars($this->t($l['text'])).'</a></li>';
    }
    echo '</ul>';
}
echo('<h2 class="logintext">'.$this->t('{login:help_header}').'</h2>');
echo('<p class="logintext">'.$this->t('{login:help_text}').'</p>');

$this->includeAtTemplateBase('includes/footer.php');<|MERGE_RESOLUTION|>--- conflicted
+++ resolved
@@ -145,17 +145,10 @@
                     <td style="padding: .4em;">
                         <?php
                             if ($this->data['rememberOrganizationEnabled']) {
-<<<<<<< HEAD
-                            	echo str_repeat("\t", 4);
-	                            echo '<input type="checkbox" id="remember_organization" tabindex="5" name="remember_organization" value="Yes" ';
-                                echo ($this->data['rememberOrganizationChecked'] ? 'checked="Yes" /> ' : '/> ');
-                            	echo $this->t('{login:remember_organization}');
-=======
                                 echo str_repeat("\t", 4);
                                 echo '<input type="checkbox" id="remember_organization" tabindex="5" name="remember_organization" value="Yes" ';
                                 echo ($this->data['rememberOrganizationChecked'] ? 'checked="Yes" /> ' : '/> ');
                                 echo $this->t('{login:remember_organization}');
->>>>>>> deb209a7
                             }
                         ?>
                     </td>
