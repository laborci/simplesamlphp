--- conflicted
+++ resolved
@@ -452,18 +452,13 @@
     /**
      * Log the user out of a given authentication source.
      *
-     * @param Request $request The request that lead to this logout operation.
      * @param string $as The name of the auth source.
      *
      * @return \SimpleSAML\HTTP\RunnableResponse A runnable response which will actually perform logout.
      *
      * @throws \SimpleSAML\Error\CriticalConfigurationError
      */
-<<<<<<< HEAD
     public function logout(string $as): RunnableResponse
-=======
-    public function logout(Request $request, string $as): RunnableResponse
->>>>>>> d2ce3af8
     {
         $auth = new Auth\Simple($as);
         $returnTo = $this->getReturnPath($request);
