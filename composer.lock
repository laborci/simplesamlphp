--- conflicted
+++ resolved
@@ -4629,18 +4629,6 @@
         },
         {
             "name": "phpunit/php-code-coverage",
-<<<<<<< HEAD
-            "version": "9.2.11",
-            "source": {
-                "type": "git",
-                "url": "https://github.com/sebastianbergmann/php-code-coverage.git",
-                "reference": "665a1ac0a763c51afc30d6d130dac0813092b17f"
-            },
-            "dist": {
-                "type": "zip",
-                "url": "https://api.github.com/repos/sebastianbergmann/php-code-coverage/zipball/665a1ac0a763c51afc30d6d130dac0813092b17f",
-                "reference": "665a1ac0a763c51afc30d6d130dac0813092b17f",
-=======
             "version": "9.2.12",
             "source": {
                 "type": "git",
@@ -4651,7 +4639,6 @@
                 "type": "zip",
                 "url": "https://api.github.com/repos/sebastianbergmann/php-code-coverage/zipball/c011a0b6aaa4acd2f39b7f51fb4ad4442b6ec631",
                 "reference": "c011a0b6aaa4acd2f39b7f51fb4ad4442b6ec631",
->>>>>>> d2ce3af8
                 "shasum": ""
             },
             "require": {
@@ -4707,11 +4694,7 @@
             ],
             "support": {
                 "issues": "https://github.com/sebastianbergmann/php-code-coverage/issues",
-<<<<<<< HEAD
-                "source": "https://github.com/sebastianbergmann/php-code-coverage/tree/9.2.11"
-=======
                 "source": "https://github.com/sebastianbergmann/php-code-coverage/tree/9.2.12"
->>>>>>> d2ce3af8
             },
             "funding": [
                 {
@@ -4719,11 +4702,7 @@
                     "type": "github"
                 }
             ],
-<<<<<<< HEAD
-            "time": "2022-02-18T12:46:09+00:00"
-=======
             "time": "2022-02-23T06:30:26+00:00"
->>>>>>> d2ce3af8
         },
         {
             "name": "phpunit/php-file-iterator",
@@ -4968,18 +4947,6 @@
         },
         {
             "name": "phpunit/phpunit",
-<<<<<<< HEAD
-            "version": "9.5.14",
-            "source": {
-                "type": "git",
-                "url": "https://github.com/sebastianbergmann/phpunit.git",
-                "reference": "1883687169c017d6ae37c58883ca3994cfc34189"
-            },
-            "dist": {
-                "type": "zip",
-                "url": "https://api.github.com/repos/sebastianbergmann/phpunit/zipball/1883687169c017d6ae37c58883ca3994cfc34189",
-                "reference": "1883687169c017d6ae37c58883ca3994cfc34189",
-=======
             "version": "9.5.15",
             "source": {
                 "type": "git",
@@ -4990,7 +4957,6 @@
                 "type": "zip",
                 "url": "https://api.github.com/repos/sebastianbergmann/phpunit/zipball/dc738383c519243b0a967f63943a848d3fd861aa",
                 "reference": "dc738383c519243b0a967f63943a848d3fd861aa",
->>>>>>> d2ce3af8
                 "shasum": ""
             },
             "require": {
@@ -5068,11 +5034,7 @@
             ],
             "support": {
                 "issues": "https://github.com/sebastianbergmann/phpunit/issues",
-<<<<<<< HEAD
-                "source": "https://github.com/sebastianbergmann/phpunit/tree/9.5.14"
-=======
                 "source": "https://github.com/sebastianbergmann/phpunit/tree/9.5.15"
->>>>>>> d2ce3af8
             },
             "funding": [
                 {
@@ -5084,11 +5046,7 @@
                     "type": "github"
                 }
             ],
-<<<<<<< HEAD
-            "time": "2022-02-18T12:54:07+00:00"
-=======
             "time": "2022-02-23T08:53:20+00:00"
->>>>>>> d2ce3af8
         },
         {
             "name": "sebastian/cli-parser",
@@ -6098,21 +6056,12 @@
             "source": {
                 "type": "git",
                 "url": "https://github.com/simplesamlphp/simplesamlphp-module-adfs.git",
-<<<<<<< HEAD
-                "reference": "3bf9c489ef47b8a3884af4c6341ad0e608b99f85"
-            },
-            "dist": {
-                "type": "zip",
-                "url": "https://api.github.com/repos/simplesamlphp/simplesamlphp-module-adfs/zipball/3bf9c489ef47b8a3884af4c6341ad0e608b99f85",
-                "reference": "3bf9c489ef47b8a3884af4c6341ad0e608b99f85",
-=======
                 "reference": "1896711da0a9a1974ac760afc3ddbb6589498b4d"
             },
             "dist": {
                 "type": "zip",
                 "url": "https://api.github.com/repos/simplesamlphp/simplesamlphp-module-adfs/zipball/1896711da0a9a1974ac760afc3ddbb6589498b4d",
                 "reference": "1896711da0a9a1974ac760afc3ddbb6589498b4d",
->>>>>>> d2ce3af8
                 "shasum": ""
             },
             "require": {
@@ -6150,11 +6099,7 @@
                 "issues": "https://github.com/simplesamlphp/simplesamlphp-module-adfs/issues",
                 "source": "https://github.com/simplesamlphp/simplesamlphp-module-adfs"
             },
-<<<<<<< HEAD
-            "time": "2022-02-13T20:08:00+00:00"
-=======
             "time": "2022-02-19T15:45:36+00:00"
->>>>>>> d2ce3af8
         },
         {
             "name": "simplesamlphp/simplesamlphp-test-framework",
